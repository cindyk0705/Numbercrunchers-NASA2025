import numpy as np

# You can retreive orbital paramters from SBDB API 

def orbital_elements_to_3d_points(a, e, i_deg, RAAN_deg, argp_deg, earth_pos=(0,0)):
    """
    Converts orbital elements into Three.js EllipseCurve parameters.
    
    Returns:
        dict with keys: aX, aY, xRadius, yRadius, aStartAngle, aEndAngle, aRotation
    """
    # Semi-minor axis
    b = a * np.sqrt(1 - e**2)
    
    # Euler angles for rotation from perifocal -> ECI
    i = np.radians(i_deg)
    Ω = np.radians(RAAN_deg)
    ω = np.radians(argp_deg)
    
    # Rotation matrices
    def R3(theta):
        c, s = np.cos(theta), np.sin(theta)
        return np.array([[ c, -s, 0],
                         [ s,  c, 0],
                         [ 0,  0, 1]])
    def R1(theta):
        c, s = np.cos(theta), np.sin(theta)
        return np.array([[1, 0,  0],
                         [0, c, -s],
                         [0, s,  c]])
    
    # Full rotation from perifocal to ECI
    Q = R3(Ω) @ R1(i) @ R3(ω)
    
    # Sample points along ellipse in perifocal plane
    nu = np.linspace(0, 2*np.pi, 200)  # true anomaly
    r = a*(1 - e**2)/(1 + e*np.cos(nu))
    x_pf = r * np.cos(nu)
    y_pf = r * np.sin(nu)
    z_pf = np.zeros_like(nu)
    points_pf = np.vstack((x_pf, y_pf, z_pf))  # shape (3,N)
    
    # Rotate to ECI
    points_eci = Q @ points_pf  # shape (3,N)
    
    return points_eci.T.flatten().tolist()


<<<<<<< HEAD

=======
# ---------------- Example ----------------
if __name__ == "__main__":
    params = orbital_elements_to_3d_points(
        a=1.0,e=0.3, i_deg=10, RAAN_deg=40, argp_deg=60
    )
    print(params)
>>>>>>> 246bc3cc


<|MERGE_RESOLUTION|>--- conflicted
+++ resolved
@@ -46,15 +46,5 @@
     return points_eci.T.flatten().tolist()
 
 
-<<<<<<< HEAD
-
-=======
-# ---------------- Example ----------------
-if __name__ == "__main__":
-    params = orbital_elements_to_3d_points(
-        a=1.0,e=0.3, i_deg=10, RAAN_deg=40, argp_deg=60
-    )
-    print(params)
->>>>>>> 246bc3cc
 
 
