--- conflicted
+++ resolved
@@ -33,10 +33,7 @@
 // --- SCALE DEFINITIONS ---
 // Enhanced scale uses logarithmic scaling for better visualization of small bodies/inner system
 // Arbritary Scaling
-// Arbritary Scaling
 const enhancedScale = {
-    distance: (d) => Math.log10(d * AU / 1e6) * Math.sqrt(d) * 40 + 10 * Math.cbrt(Math.log10(d * AU / 1e4)),
-    size: (s) => Math.log2(s)
     distance: (d) => Math.log10(d * AU / 1e6) * Math.sqrt(d) * 40 + 10 * Math.cbrt(Math.log10(d * AU / 1e4)),
     size: (s) => Math.log2(s)
 };
@@ -71,7 +68,6 @@
     controls.enableDamping = true;
     scene.add(new THREE.AmbientLight(0xffffff, 0.2));
     createSun(); createPlanets(); createNEOs(); createStars();
-    createSun(); createPlanets(); createNEOs(); createStars();
     setupUI();
 
     // Raycaster for object picking
@@ -103,20 +99,8 @@
                 // Set camera offset for NEOs
                 desiredCameraOffset.set(0, 5, 10); // Fixed small offset for tiny NEOs
             }
-<<<<<<< HEAD
             // Legacy NEO handling (fallback)
             else if (clickedObject.userData && clickedObject.userData.a) {
-=======
-            if (clickedObject.userData.key && celestialObjects.neo[clickedObject.userData.key]) {
-                targetObject = celestialObjects.neo[clickedObject.userData.key].group;
-                populateStatsPanel();
-                const targetRadius = currentScale.size(planetaryData[clickedObject.userData.key].diameter) / 2;
-                // Set camera offset based on the scaled radius
-                desiredCameraOffset.set(0, targetRadius * 40, targetRadius * 100);
-            }
-            // NEOs don't have detailed info, but we can still focus on them.
-            else if (clickedObject.userData.a) {
->>>>>>> 787839e5
                 targetObject = clickedObject;
                 desiredCameraOffset.set(0, 5, 10); // Fixed small offset for tiny NEOs
             }
@@ -391,9 +375,6 @@
     document.getElementById('stats-close-btn').addEventListener('click', () => { document.getElementById('stats-panel').style.display = 'none'; targetObject = null; });
     document.getElementById('focus-sun-btn').addEventListener('click', () => { targetObject = celestialObjects.sun.group; desiredCameraOffset.set(0, 100, 250); });
     document.getElementById('focus-earth-btn').addEventListener('click', () => { targetObject = celestialObjects.earth.group; desiredCameraOffset.set(0, 40, 135); });
-    document.getElementById('stats-close-btn').addEventListener('click', () => { document.getElementById('stats-panel').style.display = 'none'; targetObject = null; });
-    document.getElementById('focus-sun-btn').addEventListener('click', () => { targetObject = celestialObjects.sun.group; desiredCameraOffset.set(0, 100, 250); });
-    document.getElementById('focus-earth-btn').addEventListener('click', () => { targetObject = celestialObjects.earth.group; desiredCameraOffset.set(0, 40, 135); });
     document.getElementById('labels-on-btn').addEventListener('click', (e) => { setLabelsVisible(true); e.target.classList.add('active'); document.getElementById('labels-off-btn').classList.remove('active'); });
     document.getElementById('labels-off-btn').addEventListener('click', (e) => { setLabelsVisible(false); e.target.classList.add('active'); document.getElementById('labels-on-btn').classList.remove('active'); });
     document.getElementById('planet-on-btn').addEventListener('click', (e) => { setPlanetVisible(true); e.target.classList.add('active'); document.getElementById('planet-off-btn').classList.remove('active'); });
@@ -402,16 +383,8 @@
     document.getElementById('planet-tra-off-btn').addEventListener('click', (e) => { setPlanetTraVisible(false); e.target.classList.add('active'); document.getElementById('planet-tra-on-btn').classList.remove('active'); });
     document.getElementById('neo-on-btn').addEventListener('click', (e) => { setNEOVisible(true); e.target.classList.add('active'); document.getElementById('neo-off-btn').classList.remove('active'); });
     document.getElementById('neo-off-btn').addEventListener('click', (e) => { setNEOVisible(false); e.target.classList.add('active'); document.getElementById('neo-on-btn').classList.remove('active'); });
-    document.getElementById('neo-tra-on-btn').addEventListener('click', (e) => { setNEOVisible(true); e.target.classList.add('active'); document.getElementById('neo-tra-off-btn').classList.remove('active'); });
-    document.getElementById('neo-tra-off-btn').addEventListener('click', (e) => { setNEOVisible(false); e.target.classList.add('active'); document.getElementById('neo-tra-on-btn').classList.remove('active'); });
-    document.getElementById('planet-on-btn').addEventListener('click', (e) => { setPlanetVisible(true); e.target.classList.add('active'); document.getElementById('planet-off-btn').classList.remove('active'); });
-    document.getElementById('planet-off-btn').addEventListener('click', (e) => { setPlanetVisible(false); e.target.classList.add('active'); document.getElementById('planet-on-btn').classList.remove('active'); });
-    document.getElementById('planet-tra-on-btn').addEventListener('click', (e) => { setPlanetTraVisible(true); e.target.classList.add('active'); document.getElementById('planet-tra-off-btn').classList.remove('active'); });
-    document.getElementById('planet-tra-off-btn').addEventListener('click', (e) => { setPlanetTraVisible(false); e.target.classList.add('active'); document.getElementById('planet-tra-on-btn').classList.remove('active'); });
-    document.getElementById('neo-on-btn').addEventListener('click', (e) => { setNEOVisible(true); e.target.classList.add('active'); document.getElementById('neo-off-btn').classList.remove('active'); });
-    document.getElementById('neo-off-btn').addEventListener('click', (e) => { setNEOVisible(false); e.target.classList.add('active'); document.getElementById('neo-on-btn').classList.remove('active'); });
-    document.getElementById('neo-tra-on-btn').addEventListener('click', (e) => { setNEOVisible(true); e.target.classList.add('active'); document.getElementById('neo-tra-off-btn').classList.remove('active'); });
-    document.getElementById('neo-tra-off-btn').addEventListener('click', (e) => { setNEOVisible(false); e.target.classList.add('active'); document.getElementById('neo-tra-on-btn').classList.remove('active'); });
+    document.getElementById('neo-tra-on-btn').addEventListener('click', (e) => { setNEOTraVisible(true); e.target.classList.add('active'); document.getElementById('neo-tra-off-btn').classList.remove('active'); });
+    document.getElementById('neo-tra-off-btn').addEventListener('click', (e) => { setNEOTraVisible(false); e.target.classList.add('active'); document.getElementById('neo-tra-on-btn').classList.remove('active'); });
     populateStatsPanel();
 }
 
@@ -455,16 +428,6 @@
         });
     }
 }
-<<<<<<< HEAD
-=======
-function setNEOTraVisible(visible) { Object.keys({ neos: { name: "NEOs" } }).forEach(key => { if (celestialObjects[key] && celestialObjects[key].group) celestialObjects[key].orbit.visible = visible; }); }
-function setPlanetVisible(visible) { Object.keys(planetaryData).forEach(key => { if (celestialObjects[key] && celestialObjects[key].group) celestialObjects[key].group.visible = visible; }); }
-function setPlanetTraVisible(visible) { Object.keys(planetaryData).forEach(key => { if (celestialObjects[key] && celestialObjects[key].orbit) celestialObjects[key].orbit.visible = visible; }); }
-function setNEOVisible(visible) {
-    Object.keys({ neos: { name: "NEOs" } }).forEach(key => { if (celestialObjects[key] && celestialObjects[key].group) celestialObjects[key].group.visible = visible; });
-}
-function setNEOTraVisible(visible) { Object.keys({ neos: { name: "NEOs" } }).forEach(key => { if (celestialObjects[key] && celestialObjects[key].group) celestialObjects[key].orbit.visible = visible; }); }
->>>>>>> 787839e5
 function formatTimeSpeed(speed) { if (speed < 60) return `${speed.toFixed(1)} sec/sec`; if (speed < 3600) return `${(speed / 60).toFixed(1)} min/sec`; if (speed < 86400) return `${(speed / 3600).toFixed(1)} hours/sec`; if (speed < 86400 * 30.44) return `${(speed / 86400).toFixed(1)} days/sec`; if (speed < 86400 * 365.25) return `${(speed / (86400 * 30.44)).toFixed(1)} months/sec`; return `${(speed / (86400 * 365.25)).toFixed(1)} years/sec`; }
 
 function displayInfo(data) { document.getElementById('info-title').textContent = data.name; document.getElementById('info-content').innerHTML = `<div class="info-item"><span class="info-label">Diameter</span><span class="info-value">${data.diameter.toLocaleString()} km</span></div><div class="info-item"><span class="info-label">Orbital Period</span><span class="info-value">${data.orbitalPeriod.toFixed(2)} days</span></div><div class="info-item"><span class="info-label">Rotation Period</span><span class="info-value">${Math.abs(data.rotationPeriod)} hours</span></div><div class="info-item"><span class="info-label">Axial Tilt</span><span class="info-value">${data.obliquity}°</span></div><div class="info-item"><span class="info-label">Eccentricity</span><span class="info-value">${data.e}</span></div>`; document.getElementById('info-panel').style.display = 'block'; document.getElementById('stats-panel').style.display = 'none'; }
